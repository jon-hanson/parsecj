package org.javafp.parsecj.expr;

<<<<<<< HEAD
=======
import org.javafp.data.Unit;
>>>>>>> f572e36e
import org.javafp.parsecj.*;
import org.junit.Test;

import java.util.function.BinaryOperator;

import static org.javafp.parsecj.Combinators.*;
import static org.javafp.parsecj.Text.*;

public class Grammar {
    // Forward declare expr to allow for circular references.
    private static final Parser.Ref<Character, Double> expr = Parser.ref();

    // Inform the compiler of the type of retn.
    private static final Parser<Character, BinaryOperator<Double>> add = retn((l, r) -> l + r);
    private static final Parser<Character, BinaryOperator<Double>> subt = retn((l, r) -> l - r);
    private static final Parser<Character, BinaryOperator<Double>> times = retn((l, r) -> l * r);
    private static final Parser<Character, BinaryOperator<Double>> divide = retn((l, r) -> l / r);

    // binOp ::= '+' | '-' | '*' | '/'
    private static final Parser<Character, BinaryOperator<Double>> binOp =
        choice(
            chr('+').then(add),
            chr('-').then(subt),
            chr('*').then(times),
            chr('/').then(divide)
        );

    // binOpExpr ::= '(' expr binOp expr ')'
    private static final Parser<Character, Double> binOpExpr =
        chr('(')
            .then(expr.bind(l ->
                binOp.bind(op ->
                    expr.bind(r ->
                        chr(')'
                        ).then(retn(op.apply(l, r)))))));

    static {
        // expr ::= dble | binOpExpr
        expr.set(choice(dble, binOpExpr));
    }

    // Inform the compiler of the type of eof.
    private static final Parser<Character, Unit> eof = eof();

    // parser = expr end
    private static final Parser<Character, Double> parser = expr.bind(d -> eof.then(retn(d)));

    private static void evaluate(String s) throws Exception {
        System.out.println(s + " = " + parser.parse(State.of(s)).getResult());
    }

    @Test
    public void test() throws Exception {
        evaluate("1.0");
        evaluate("(1+2.2)");
        evaluate("((2.2+5.3)*3.56)");
        evaluate("(2.1+(5.2*3.2))");
        evaluate("((2.9+5.99)*(3/7.123))");
    }
}<|MERGE_RESOLUTION|>--- conflicted
+++ resolved
@@ -1,9 +1,6 @@
 package org.javafp.parsecj.expr;
 
-<<<<<<< HEAD
-=======
 import org.javafp.data.Unit;
->>>>>>> f572e36e
 import org.javafp.parsecj.*;
 import org.junit.Test;
 
@@ -22,7 +19,7 @@
     private static final Parser<Character, BinaryOperator<Double>> times = retn((l, r) -> l * r);
     private static final Parser<Character, BinaryOperator<Double>> divide = retn((l, r) -> l / r);
 
-    // binOp ::= '+' | '-' | '*' | '/'
+    // bin-op ::= '+' | '-' | '*' | '/'
     private static final Parser<Character, BinaryOperator<Double>> binOp =
         choice(
             chr('+').then(add),
@@ -31,7 +28,7 @@
             chr('/').then(divide)
         );
 
-    // binOpExpr ::= '(' expr binOp expr ')'
+    // bin-expr ::= '(' expr bin-op expr ')'
     private static final Parser<Character, Double> binOpExpr =
         chr('(')
             .then(expr.bind(l ->
